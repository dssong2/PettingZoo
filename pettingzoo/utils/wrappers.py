import numpy as np
import copy
from gym.spaces import Box, Discrete
from gym import spaces
import warnings
from pettingzoo import AECEnv

from .env_logger import EnvLogger
from .capture_stdout import capture_stdout


class BaseWrapper(AECEnv):
    '''
    Creates a wrapper around `env` parameter. Extend this class
    to create a useful wrapper.
    '''

    def __init__(self, env):
        super().__init__()
        self.env = env

        self.observation_spaces = self.env.observation_spaces
        self.action_spaces = self.env.action_spaces
<<<<<<< HEAD
        self.possible_agents = self.env.possible_agents
=======
        self.metadata = self.env.metadata
>>>>>>> b8c945d2

        # we don't want these defined as we don't want them used before they are gotten

        # self.agent_selection = self.env.agent_selection

        # self.rewards = self.env.rewards
        # self.dones = self.env.dones

        # we don't want to care one way or the other whether environments have an infos or not before reset
        try:
            self.infos = self.env.infos
        except AttributeError:
            pass

    def seed(self, seed=None):
        self.env.seed(seed)

    def close(self):
        self.env.close()

    def render(self, mode='human'):
        return self.env.render(mode)

    def reset(self, observe=True):
        observation = self.env.reset(observe)

        self.agent_selection = self.env.agent_selection
        self.rewards = self.env.rewards
        self.dones = self.env.dones
        self.infos = self.env.infos
        self.agents = self.env.agents
        self.num_agents = self.env.num_agents

        return observation

    def observe(self, agent):
        return self.env.observe(agent)

    def step(self, action, observe=True):
        next_obs = self.env.step(action, observe=observe)

        self.agent_selection = self.env.agent_selection
        self.rewards = self.env.rewards
        self.dones = self.env.dones
        self.infos = self.env.infos
        self.agents = self.env.agents
        self.num_agents = self.env.num_agents

        return next_obs


class TerminateIllegalWrapper(BaseWrapper):
    '''
    this wrapper terminates the game with the current player losing
    in case of illegal values

    parameters:
        - illegal_reward: number that is the value of the player making an illegal move.
    '''
    def __init__(self, env, illegal_reward):
        super().__init__(env)
        self._illegal_value = illegal_reward

    def step(self, action, observe=True):
        current_agent = self.agent_selection
        assert 'legal_moves' in self.infos[current_agent], "Illegal moves must always be defined to use the TerminateIllegalWrapper"
        if not self.dones[current_agent] and action not in self.infos[current_agent]['legal_moves']:
            EnvLogger.warn_on_illegal_move()
            self.dones = {d: True for d in self.dones}
            for info in self.infos.values():
                info['legal_moves'] = []
            self.rewards = {d: 0 for d in self.dones}
            self.rewards[current_agent] = self._illegal_value
        else:
            return super().step(action, observe)


class NanNoOpWrapper(BaseWrapper):
    '''
    this wrapper expects there to be a no_op_action parameter which
    is the action to take in cases when nothing should be done.
    '''
    def __init__(self, env, no_op_action, no_op_policy):
        super().__init__(env)
        self._no_op_action = no_op_action
        self._no_op_policy = no_op_policy

    def step(self, action, observe=True):
        if not (action is None and self.dones[self.agent_selection]) and np.isnan(action).any():
            EnvLogger.warn_action_is_NaN(self._no_op_policy)
            action = self._no_op_action
        return super().step(action, observe)


class NanZerosWrapper(BaseWrapper):
    '''
    this wrapper warns and executes a zeros action when nothing should be done.
    Only for Box action spaces.
    '''
    def __init__(self, env):
        super().__init__(env)
        assert all(isinstance(space, Box) for space in self.action_spaces.values()), "should only use NanZerosWrapper for Box spaces. Use NanNoOpWrapper for discrete spaces"

    def step(self, action, observe=True):
        if not (action is None and self.dones[self.agent_selection]) and  np.isnan(action).any():
            EnvLogger.warn_action_is_NaN("taking the all zeros action")
            action = np.zeros_like(action)
        return super().step(action, observe)


class NaNRandomWrapper(BaseWrapper):
    '''
    this wrapper takes a random action
    '''
    def __init__(self, env):
        super().__init__(env)
        assert all(isinstance(space, Discrete) for space in env.action_spaces.values()), "action space should be discrete for NaNRandomWrapper"
        SEED = 0x33bb9cc9
        self.np_random = np.random.RandomState(SEED)

    def step(self, action, observe=True):
        if not (action is None and self.dones[self.agent_selection]) and np.isnan(action).any():
            cur_info = self.infos[self.agent_selection]
            if 'legal_moves' in cur_info:
                backup_policy = "taking a random legal action"
                EnvLogger.warn_action_is_NaN(backup_policy)
                action = self.np_random.choice(cur_info['legal_moves'])
            else:
                backup_policy = "taking a random action"
                EnvLogger.warn_action_is_NaN(backup_policy)
                act_space = self.action_spaces[self.agent_selection]
                action = self.np_random.choice(act_space.n)

        return super().step(action, observe)


class CaptureStdoutWrapper(BaseWrapper):
    def __init__(self, env):
        super().__init__(env)
        self.metadata['render.modes'].append("ansi")

    def render(self, mode="human"):
        if mode == "human":
            super().render()
        elif mode == "ansi":
            with capture_stdout() as stdout:

                super().render()

                val = stdout.getvalue()
            return val


class AssertOutOfBoundsWrapper(BaseWrapper):
    '''
    this wrapper crashes for out of bounds actions
    Should be used for Discrete spaces
    '''
    def __init__(self, env):
        super().__init__(env)
        assert all(isinstance(space, Discrete) for space in self.action_spaces.values()), "should only use AssertOutOfBoundsWrapper for Discrete spaces"

    def step(self, action, observe=True):
        assert (action is None and self.dones[self.agent_selection]) or self.action_spaces[self.agent_selection].contains(action), "action is not in action space"
        return super().step(action, observe)


class ClipOutOfBoundsWrapper(BaseWrapper):
    '''
    this wrapper crops out of bounds actions for Box spaces
    '''
    def __init__(self, env):
        super().__init__(env)
        assert all(isinstance(space, Box) for space in self.action_spaces.values()), "should only use ClipOutOfBoundsWrapper for Box spaces"

    def step(self, action, observe=True):
        space = self.action_spaces[self.agent_selection]
        if action is not None and not space.contains(action):
            assert space.shape == action.shape, "action should have shape {}, has shape {}".format(space.shape, action.shape)

            EnvLogger.warn_action_out_of_bound(action=action, action_space=space, backup_policy="clipping to space")
            action = np.clip(action, space.low, space.high)

        return super().step(action, observe)


class OrderEnforcingWrapper(BaseWrapper):
    '''
    check all orders:

    * error on getting rewards, dones, infos, agent_selection before reset
    * error on calling step, observe before reset
    * warn on calling close before render or reset
    * warn on calling step after environment is done
    '''
    def __init__(self, env):
        self._has_reset = False
        self._has_rendered = False
        super().__init__(env)

    def __getattr__(self, value):
        '''
        raises an error message when data is gotten from the env
        which should only be gotten after reset
        '''
        if value == "agent_order":
            raise AttributeError("agent_order has been removed from the API. Please consider using agent_iter instead.")
        elif value in {"rewards", "dones", "infos", "agent_selection", "num_agents", "agents"}:
            raise AttributeError("{} cannot be accessed before reset".format(value))
        else:
            raise AttributeError("'{}' object has no attribute '{}'".format(type(self).__name__, value))

    def seed(self, seed=None):
        self._has_reset = False
        super().seed(seed)

    def observe(self, agent):
        return super().observe(agent)

    def render(self, mode='human'):
        if not self._has_reset:
            EnvLogger.error_render_before_reset()
        assert mode in self.metadata['render.modes']
        self._has_rendered = True
        return super().render(mode)

    def close(self):
        super().close()
        if not self._has_rendered:
            EnvLogger.warn_close_unrendered_env()
        if not self._has_reset:
            EnvLogger.warn_close_before_reset()

        self._has_rendered = False
        self._has_reset = False

    def step(self, action, observe=True):
        if not self._has_reset:
            EnvLogger.error_step_before_reset()
        elif self.agent_selection is None:
            EnvLogger.warn_step_after_done()
            return None
        else:
            return super().step(action, observe)

    def observe(self, agent):
        if not self._has_reset:
            EnvLogger.error_observe_before_reset()
        return super().observe(agent)

    def reset(self, observe=True):
        self._has_reset = True
        return super().reset(observe)<|MERGE_RESOLUTION|>--- conflicted
+++ resolved
@@ -21,11 +21,8 @@
 
         self.observation_spaces = self.env.observation_spaces
         self.action_spaces = self.env.action_spaces
-<<<<<<< HEAD
         self.possible_agents = self.env.possible_agents
-=======
         self.metadata = self.env.metadata
->>>>>>> b8c945d2
 
         # we don't want these defined as we don't want them used before they are gotten
 
