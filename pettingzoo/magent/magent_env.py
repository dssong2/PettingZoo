from gym.spaces import Discrete, Box
import numpy as np
import warnings
import magent
from pettingzoo import AECEnv
import math
from pettingzoo.magent.render import Renderer
from pettingzoo.utils import agent_selector, wrappers
from gym.utils import seeding
from pettingzoo.utils.env import ParallelEnv


def make_env(raw_env):
    def env_fn(**kwargs):
        env = raw_env(**kwargs)
        env = wrappers.AssertOutOfBoundsWrapper(env)
        backup_policy = "taking zero action (no movement, no attack)"
        env = wrappers.NanNoOpWrapper(env, 0, backup_policy)
        env = wrappers.OrderEnforcingWrapper(env)
        return env
    return env_fn


<<<<<<< HEAD
class magent_parallel_env:

    metadata = {'render.modes': ['human', 'rgb_array']}

    def __init__(self, env, active_handles, names, map_size, max_frames, seed=None):
=======
class magent_parallel_env(ParallelEnv):
    def __init__(self, env, active_handles, names, map_size, max_frames):
>>>>>>> 01836f62
        self.map_size = map_size
        self.max_frames = max_frames
        self.env = env
        self.handles = active_handles
        env.reset()
        self.generate_map()

        self.team_sizes = team_sizes = [env.get_num(handle) for handle in self.handles]
        self.agents = [f"{names[j]}_{i}" for j in range(len(team_sizes)) for i in range(team_sizes[j])]
        self.num_agents = sum(team_sizes)

        num_actions = [env.get_action_space(handle)[0] for handle in self.handles]
        action_spaces_list = [Discrete(num_actions[j]) for j in range(len(team_sizes)) for i in range(team_sizes[j])]
        # may change depending on environment config? Not sure.
        team_obs_shapes = self._calc_obs_shapes()
        observation_space_list = [Box(low=0., high=2., shape=team_obs_shapes[j], dtype=np.float32) for j in range(len(team_sizes)) for i in range(team_sizes[j])]

        self.action_spaces = {agent: space for agent, space in zip(self.agents, action_spaces_list)}
        self.observation_spaces = {agent: space for agent, space in zip(self.agents, observation_space_list)}
        self._zero_obs = {agent: np.zeros_like(space.low) for agent, space in self.observation_spaces.items()}
        self._renderer = None
        self.frames = 0

    def seed(self, seed=None):
        if seed is None:
            seed = seeding.create_seed(seed, max_bytes=4)
        self.env.set_seed(seed)

    def _calc_obs_shapes(self):
        view_spaces = [self.env.get_view_space(handle) for handle in self.handles]
        feature_spaces = [self.env.get_feature_space(handle) for handle in self.handles]
        assert all(len(tup) == 3 for tup in view_spaces)
        assert all(len(tup) == 1 for tup in feature_spaces)
        obs_spaces = [(view_space[:2] + (view_space[2] + feature_space[0],)) for view_space, feature_space in zip(view_spaces, feature_spaces)]
        return obs_spaces

    def render(self):
        if self._renderer is None:
            self._renderer = Renderer(self.env, self.map_size)
        return self._renderer.render()

    def close(self):
        import pygame
        pygame.quit()

    def reset(self):
        self.env.reset()
        self.frames = 0
        self.generate_map()
        return self._observe_all()

    def _observe_all(self):
        observes = [None] * self.num_agents
        for handle in self.handles:
            ids = self.env.get_agent_id(handle)
            view, features = self.env.get_observation(handle)

            feat_reshape = np.expand_dims(np.expand_dims(features, 1), 1)
            feat_img = np.tile(feat_reshape, (1, view.shape[1], view.shape[2], 1))
            fin_obs = np.concatenate([view, feat_img], axis=-1)
            for id, obs in zip(ids, fin_obs):
                observes[id] = obs

        return {agent: obs if obs is not None else self._zero_obs[agent] for agent, obs in zip(self.agents, observes)}

    def _all_rewards(self):
        rewards = np.zeros(self.num_agents)
        for handle in self.handles:
            ids = self.env.get_agent_id(handle)
            rewards[ids] = self.env.get_reward(handle)
        return {agent: float(rew) for agent, rew in zip(self.agents, rewards)}

    def _all_dones(self, step_done=False):
        dones = np.ones(self.num_agents, dtype=np.bool)
        if not step_done:
            for handle in self.handles:
                ids = self.env.get_agent_id(handle)
                dones[ids] = ~self.env.get_alive(handle)
        return {agent: bool(done) for agent, done in zip(self.agents, dones)}

    def step(self, all_actions):
        action_list = [0] * self.num_agents
        for i, agent in enumerate(self.agents):
            if agent in all_actions:
                action_list[i] = all_actions[agent]
        all_actions = np.asarray(action_list, dtype=np.int32)
        start_point = 0
        for i in range(len(self.handles)):
            size = self.team_sizes[i]
            self.env.set_action(self.handles[i], all_actions[start_point:(start_point + size)])
            start_point += size

        done = self.env.step() or self.frames >= self.max_frames

        all_infos = {agent: {} for agent in self.agents}
        result = self._observe_all(), self._all_rewards(), self._all_dones(done), all_infos
        self.env.clear_dead()

        self.frames += 1
        return result<|MERGE_RESOLUTION|>--- conflicted
+++ resolved
@@ -21,16 +21,9 @@
     return env_fn
 
 
-<<<<<<< HEAD
-class magent_parallel_env:
-
+class magent_parallel_env(ParallelEnv):
     metadata = {'render.modes': ['human', 'rgb_array']}
-
-    def __init__(self, env, active_handles, names, map_size, max_frames, seed=None):
-=======
-class magent_parallel_env(ParallelEnv):
     def __init__(self, env, active_handles, names, map_size, max_frames):
->>>>>>> 01836f62
         self.map_size = map_size
         self.max_frames = max_frames
         self.env = env
